// Copyright 2011-2019 Google LLC. All Rights Reserved.
//
// Licensed under the Apache License, Version 2.0 (the "License");
// you may not use this file except in compliance with the License.
// You may obtain a copy of the License at
//
//     http://www.apache.org/licenses/LICENSE-2.0
//
// Unless required by applicable law or agreed to in writing, software
// distributed under the License is distributed on an "AS IS" BASIS,
// WITHOUT WARRANTIES OR CONDITIONS OF ANY KIND, either express or implied.
// See the License for the specific language governing permissions and
// limitations under the License.

#ifndef POSTGRESQL_H_
#define POSTGRESQL_H_

#include <string>
#include <vector>

#include "third_party/zynamics/binexport/database.h"
#include "third_party/zynamics/binexport/types.h"
#include "third_party/zynamics/binexport/util/statusor.h"

using Blob = std::vector<uint8_t>;

// Intentionally empty, used to indicate dbnull parameter values.
struct Null {};

// Parameters used in a query. Reference in a statement with explicit type casts
// like so $1::varchar, $2::varchar, $3::bytea.
// Assumes we are on a little endian machine (intel).
class Parameters {
 public:
  int Size() const;
  void Clear();
  Parameters& operator<<(const bool value);
  Parameters& operator<<(const int32_t value);
  Parameters& operator<<(const int64_t value);
  Parameters& operator<<(double value);
  Parameters& operator<<(const std::string& value);
  Parameters& operator<<(const Blob& value);
  Parameters& operator<<(const Null& value);

 private:
  friend class Database;

  Blob data_;
  std::vector<int> parameters_;
  std::vector<int> sizes_;
  std::vector<int> types_;

  std::vector<const char*> GetParameters() const;
};
>>>>>>> 49cbae584a2324f3c354b0f2d4b606ca59704160

struct pg_conn;
struct pg_result;

<<<<<<< HEAD
namespace security {
namespace binexport {

class PostgreSqlStatement;
=======
class Database {
 public:
  explicit Database(const char* connection_string);
  ~Database();

  Database& Execute(const char* query,
                    const Parameters& parameters = Parameters());
  Database& Prepare(const char* query, const char* name = "");
  Database& ExecutePrepared(const Parameters& parameters,
                            const char* name = "");

  std::string EscapeLiteral(const std::string& text) const;
  std::string EscapeIdentifier(const std::string& text) const;

  operator bool() const;
  Database& operator>>(bool& value);         // NOLINT
  Database& operator>>(int32_t& value);        // NOLINT
  Database& operator>>(int64_t& value);        // NOLINT
  Database& operator>>(double& value);       // NOLINT
  Database& operator>>(std::string& value);  // NOLINT
  Database& operator>>(Blob& value);         // NOLINT
>>>>>>> 9e26fb5c

class PostgreSqlDatabase : public Database {
 public:
  static not_absl::StatusOr<std::unique_ptr<PostgreSqlDatabase>> Connect(
      absl::string_view connection_string);

  ~PostgreSqlDatabase() override;

  std::unique_ptr<Statement> Prepare(absl::string_view sql) override;

  string EscapeLiteral(const string& text) const;
  string EscapeIdentifier(const string& text) const;
  //explicit PostgreSqlDatabase(const char* connection_string);
  //Database& Execute(const char* query,
  //                  const Parameters& parameters = Parameters{});
  //Database& Prepare(const char* query, const char* name = "");
  //Database& ExecutePrepared(const Parameters& parameters,
  //                          const char* name = "");
  //operator bool() const;
  //Database& operator>>(bool& value);    // NOLINT
  //Database& operator>>(int32& value);   // NOLINT
  //Database& operator>>(int64& value);   // NOLINT
  //Database& operator>>(double& value);  // NOLINT
  //Database& operator>>(string& value);  // NOLINT
  //Database& operator>>(Blob& value);    // NOLINT
 private:
  friend class PostgreSqlStatement;

  void Begin() override;
  void Commit() override;
  void Rollback() override;

  pg_conn* connection_;
  pg_result* result_;
};

}  // namespace binexport
}  // namespace security

#endif  // POSTGRESQL_H_<|MERGE_RESOLUTION|>--- conflicted
+++ resolved
@@ -18,9 +18,7 @@
 #include <string>
 #include <vector>
 
-#include "third_party/zynamics/binexport/database.h"
 #include "third_party/zynamics/binexport/types.h"
-#include "third_party/zynamics/binexport/util/statusor.h"
 
 using Blob = std::vector<uint8_t>;
 
@@ -52,17 +50,10 @@
 
   std::vector<const char*> GetParameters() const;
 };
->>>>>>> 49cbae584a2324f3c354b0f2d4b606ca59704160
 
 struct pg_conn;
 struct pg_result;
 
-<<<<<<< HEAD
-namespace security {
-namespace binexport {
-
-class PostgreSqlStatement;
-=======
 class Database {
  public:
   explicit Database(const char* connection_string);
@@ -84,44 +75,27 @@
   Database& operator>>(double& value);       // NOLINT
   Database& operator>>(std::string& value);  // NOLINT
   Database& operator>>(Blob& value);         // NOLINT
->>>>>>> 9e26fb5c
 
-class PostgreSqlDatabase : public Database {
- public:
-  static not_absl::StatusOr<std::unique_ptr<PostgreSqlDatabase>> Connect(
-      absl::string_view connection_string);
-
-  ~PostgreSqlDatabase() override;
-
-  std::unique_ptr<Statement> Prepare(absl::string_view sql) override;
-
-  string EscapeLiteral(const string& text) const;
-  string EscapeIdentifier(const string& text) const;
-  //explicit PostgreSqlDatabase(const char* connection_string);
-  //Database& Execute(const char* query,
-  //                  const Parameters& parameters = Parameters{});
-  //Database& Prepare(const char* query, const char* name = "");
-  //Database& ExecutePrepared(const Parameters& parameters,
-  //                          const char* name = "");
-  //operator bool() const;
-  //Database& operator>>(bool& value);    // NOLINT
-  //Database& operator>>(int32& value);   // NOLINT
-  //Database& operator>>(int64& value);   // NOLINT
-  //Database& operator>>(double& value);  // NOLINT
-  //Database& operator>>(string& value);  // NOLINT
-  //Database& operator>>(Blob& value);    // NOLINT
  private:
-  friend class PostgreSqlStatement;
-
-  void Begin() override;
-  void Commit() override;
-  void Rollback() override;
+  Database(const Database&) = delete;
+  Database& operator=(const Database&) = delete;
 
   pg_conn* connection_;
   pg_result* result_;
+  int result_index_;
 };
 
-}  // namespace binexport
-}  // namespace security
+class Transaction {
+ public:
+  // Does not take ownership
+  explicit Transaction(Database* database);
+  ~Transaction();
+
+ private:
+  Transaction(const Transaction&) = delete;
+  Transaction& operator=(const Transaction&) = delete;
+
+  Database* database_;
+};
 
 #endif  // POSTGRESQL_H_