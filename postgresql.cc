--- conflicted
+++ resolved
@@ -67,106 +67,6 @@
 
 }  // namespace
 
-<<<<<<< HEAD
-=======
-Transaction::Transaction(Database* database) : database_(database) {
-  database_->Execute("BEGIN");
-}
-
-Transaction::~Transaction() { database_->Execute("COMMIT"); }
-
-int Parameters::Size() const { return static_cast<int>(sizes_.size()); }
-
-void Parameters::Clear() {
-  data_.clear();
-  parameters_.clear();
-  sizes_.clear();
-  types_.clear();
-}
-
-std::vector<const char*> Parameters::GetParameters() const {
-  std::vector<const char*> parameters;
-  parameters.reserve(parameters_.size());
-  for (const auto index : parameters_) {
-    if (index != -1) {
-      parameters.push_back(
-          reinterpret_cast<const char*>(&*(data_.begin() + index)));
-    } else {
-      parameters.push_back(0);
-    }
-  }
-  return parameters;
-}
-
-Parameters& Parameters::operator<<(const bool value) {
-  parameters_.push_back(static_cast<int>(data_.size()));
-  data_.push_back(uint8_t(value ? 1 : 0));
-  sizes_.push_back(1);
-  types_.push_back(1);
-  return *this;
-}
-
-Parameters& Parameters::operator<<(const int32_t value) {
-  parameters_.push_back(static_cast<int>(data_.size()));
-  data_.push_back(static_cast<uint8_t>((value >> 24) & 0xFF));
-  data_.push_back(static_cast<uint8_t>((value >> 16) & 0xFF));
-  data_.push_back(static_cast<uint8_t>((value >> 8) & 0xFF));
-  data_.push_back(static_cast<uint8_t>((value)&0xFF));
-  sizes_.push_back(4);
-  types_.push_back(1);
-  return *this;
-}
-
-Parameters& Parameters::operator<<(const int64_t value) {
-  parameters_.push_back(static_cast<int>(data_.size()));
-  data_.push_back(static_cast<uint8_t>((value >> 56) & 0xFF));
-  data_.push_back(static_cast<uint8_t>((value >> 48) & 0xFF));
-  data_.push_back(static_cast<uint8_t>((value >> 40) & 0xFF));
-  data_.push_back(static_cast<uint8_t>((value >> 32) & 0xFF));
-  data_.push_back(static_cast<uint8_t>((value >> 24) & 0xFF));
-  data_.push_back(static_cast<uint8_t>((value >> 16) & 0xFF));
-  data_.push_back(static_cast<uint8_t>((value >> 8) & 0xFF));
-  data_.push_back(static_cast<uint8_t>((value)&0xFF));
-  sizes_.push_back(8);
-  types_.push_back(1);
-  return *this;
-}
-
-Parameters& Parameters::operator<<(double value) {
-  parameters_.push_back(static_cast<int>(data_.size()));
-  const uint8_t* p = (reinterpret_cast<const uint8_t*>(&value) + 7);
-  for (int i = 0; i < 8; ++i) {
-    data_.push_back(*(p - i));
-  }
-  sizes_.push_back(8);
-  types_.push_back(1);
-  return *this;
-}
-
-Parameters& Parameters::operator<<(const std::string& value) {
-  parameters_.push_back(static_cast<int>(data_.size()));
-  data_.insert(data_.end(), value.begin(), value.end());
-  sizes_.push_back(static_cast<int>(value.size()));
-  types_.push_back(1);
-  return *this;
-}
-
-Parameters& Parameters::operator<<(const Blob& value) {
-  parameters_.push_back(static_cast<int>(data_.size()));
-  data_.insert(data_.end(), value.begin(), value.end());
-  sizes_.push_back(static_cast<int>(value.size()));
-  types_.push_back(1);
-  return *this;
-}
-
-Parameters& Parameters::operator<<(const Null&) {
-  parameters_.push_back(-1);
-  sizes_.push_back(0);
-  types_.push_back(0);
-  return *this;
-}
-
->>>>>>> 49cbae58
 Database::Database(const char* connection_string)
     : connection_(PQconnectdb(connection_string)),
       result_(nullptr),
