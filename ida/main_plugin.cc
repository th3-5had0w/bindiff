// Copyright 2011-2022 Google LLC
//
// Licensed under the Apache License, Version 2.0 (the "License");
// you may not use this file except in compliance with the License.
// You may obtain a copy of the License at
//
//     https://www.apache.org/licenses/LICENSE-2.0
//
// Unless required by applicable law or agreed to in writing, software
// distributed under the License is distributed on an "AS IS" BASIS,
// WITHOUT WARRANTIES OR CONDITIONS OF ANY KIND, either express or implied.
// See the License for the specific language governing permissions and
// limitations under the License.

#include "third_party/zynamics/bindiff/ida/main_plugin.h"

#include <cstdio>
#include <fstream>
#include <limits>
#include <memory>
#include <stdexcept>
#include <thread>  // NOLINT(build/c++11)

// clang-format off
#include "third_party/zynamics/binexport/ida/begin_idasdk.inc"  // NOLINT
#include <bytes.hpp>                                            // NOLINT
#include <diskio.hpp>                                           // NOLINT
#include <enum.hpp>                                             // NOLINT
#include <expr.hpp>                                             // NOLINT
#include <frame.hpp>                                            // NOLINT
#include <funcs.hpp>                                            // NOLINT
#include <ida.hpp>                                              // NOLINT
#include <idp.hpp>                                              // NOLINT
#include <kernwin.hpp>                                          // NOLINT
#include <loader.hpp>                                           // NOLINT
#include <nalt.hpp>                                             // NOLINT
#include <name.hpp>                                             // NOLINT
#include <struct.hpp>                                           // NOLINT
#include <ua.hpp>                                               // NOLINT
#include <xref.hpp>                                             // NOLINT
#include "third_party/zynamics/binexport/ida/end_idasdk.inc"    // NOLINT
// clang-format on

<<<<<<< HEAD
#include "base/logging.h"
#include "third_party/absl/base/macros.h"
#include "third_party/absl/status/status.h"
#include "third_party/absl/status/statusor.h"
=======
#include "third_party/absl/log/log.h"
#include "third_party/absl/base/attributes.h"
#include "third_party/absl/memory/memory.h"
>>>>>>> 7d54b3bb
#include "third_party/absl/strings/ascii.h"
#include "third_party/absl/strings/escaping.h"
#include "third_party/absl/strings/match.h"
#include "third_party/absl/strings/numbers.h"
#include "third_party/absl/strings/str_cat.h"
#include "third_party/absl/strings/string_view.h"
#include "third_party/absl/time/time.h"
<<<<<<< HEAD
#include "third_party/absl/types/span.h"
#include "third_party/zynamics/bindiff/change_classifier.h"
#include "third_party/zynamics/bindiff/config.h"
#include "third_party/zynamics/bindiff/database_writer.h"
#include "third_party/zynamics/bindiff/differ.h"
#include "third_party/zynamics/bindiff/groundtruth_writer.h"
#include "third_party/zynamics/bindiff/ida/bindiff_icon.h"
#include "third_party/zynamics/bindiff/ida/matched_functions_chooser.h"
#include "third_party/zynamics/bindiff/ida/results.h"
#include "third_party/zynamics/bindiff/ida/statistics_chooser.h"
#include "third_party/zynamics/bindiff/ida/unmatched_functions_chooser.h"
#include "third_party/zynamics/bindiff/ida/visual_diff.h"
#include "third_party/zynamics/bindiff/log_writer.h"
#include "third_party/zynamics/bindiff/match/call_graph.h"
#include "third_party/zynamics/bindiff/match/context.h"
#include "third_party/zynamics/bindiff/match/flow_graph.h"
#include "third_party/zynamics/bindiff/version.h"
#include "third_party/zynamics/binexport/ida/digest.h"
#include "third_party/zynamics/binexport/ida/log_sink.h"
=======
#include "third_party/zynamics/binexport/binexport2_writer.h"
#include "third_party/zynamics/binexport/call_graph.h"
#include "third_party/zynamics/binexport/dump_writer.h"
#include "third_party/zynamics/binexport/entry_point.h"
#include "third_party/zynamics/binexport/flow_analysis.h"
#include "third_party/zynamics/binexport/flow_graph.h"
#include "third_party/zynamics/binexport/ida/digest.h"
#include "third_party/zynamics/binexport/ida/flow_analysis.h"
#include "third_party/zynamics/binexport/ida/log_sink.h"
#include "third_party/zynamics/binexport/ida/names.h"
>>>>>>> 7d54b3bb
#include "third_party/zynamics/binexport/ida/ui.h"
#include "third_party/zynamics/binexport/ida/util.h"
#include "third_party/zynamics/binexport/util/filesystem.h"
#include "third_party/zynamics/binexport/util/format.h"
#include "third_party/zynamics/binexport/util/idb_export.h"
#include "third_party/zynamics/binexport/util/logging.h"
<<<<<<< HEAD
#include "third_party/zynamics/binexport/util/process.h"
=======
>>>>>>> 7d54b3bb
#include "third_party/zynamics/binexport/util/status_macros.h"
#include "third_party/zynamics/binexport/util/timer.h"
#include "third_party/zynamics/binexport/util/types.h"

namespace security::bindiff {

using ::security::binexport::FormatAddress;
using ::security::binexport::GetInputFileMd5;
using ::security::binexport::GetInputFileSha256;
using ::security::binexport::GetOrCreateAppDataDirectory;
using ::security::binexport::HumanReadableDuration;
using ::security::binexport::IdaLogSink;
using ::security::binexport::IdbExporter;
using ::security::binexport::InitLogging;
using ::security::binexport::LoggingOptions;
using ::security::binexport::ShutdownLogging;
using ::security::binexport::ToStringView;

std::string GetArgument(absl::string_view name) {
  const char* option =
      get_plugin_options(absl::StrCat("BinDiff", name).c_str());
  return option ? option : "";
}

<<<<<<< HEAD
std::string GetLogFilename(const bindiff::Config& config,
                           absl::string_view basename) {
  std::string log_dir = config.log().directory();
  if (log_dir.empty()) {
    log_dir = JoinPath(GetOrCreateAppDataDirectory(kBinDiffName).value_or("."),
                       "logs");
  }
  return JoinPath(log_dir, basename);
}
=======
enum class ExportMode { kBinary = 2, kText = 3, kStatistics = 4 };
>>>>>>> 7d54b3bb

bool DoSaveResults();

std::string FindFile(absl::string_view path, absl::string_view extension) {
  std::vector<std::string> entries;
  GetDirectoryEntries(path, &entries).IgnoreError();
  for (const auto& entry : entries) {
    if (GetFileExtension(entry) == extension) {
      return JoinPath(path, Basename(entry));
    }
  }
  return "";
}

bool CheckHaveIdbWithMessage() {
  bool result = strlen(get_path(PATH_TYPE_IDB)) > 0;
  if (!result) {
    info("AUTOHIDE NONE\nPlease open an IDB first.");
  }
  return result;
}

bool CheckHaveResultsWithMessage() {
  if (!Plugin::instance()->results()) {
    info("AUTOHIDE NONE\nPlease perform a diff first.");
    return false;
  }
  return true;
}

template <typename T>
class ActionHandlerWithIdb : public ActionHandler<T> {
  action_state_t idaapi update(action_update_ctx_t* ctx) override {
    return strlen(get_path(PATH_TYPE_IDB)) ? AST_ENABLE_FOR_IDB
                                           : AST_DISABLE_FOR_IDB;
  }
};

template <typename T>
class ActionHandlerWithResults : public ActionHandler<T> {
  action_state_t idaapi update(action_update_ctx_t* ctx) override {
    return Plugin::instance()->results() ? AST_ENABLE : AST_DISABLE;
  }
};

bool ExportIdbs() {
  if (!CheckHaveIdbWithMessage()) {
    return false;
  }

  auto temp_dir = GetOrCreateTempDirectory("BinDiff");
  if (!temp_dir.ok()) {
    return false;
  }

  const char* secondary_idb = ask_file(
      /*for_saving=*/false, "*.idb;*.i64", "%s",
      absl::StrCat("FILTER IDA Databases|*.idb;*.i64|All files|",
                   kAllFilesFilter, "\nSelect Database")
          .c_str());
  if (!secondary_idb) {
    return false;
  }

  const std::string primary_idb_path(get_path(PATH_TYPE_IDB));
  std::string secondary_idb_path(secondary_idb);
  if (primary_idb_path == secondary_idb_path) {
    throw std::runtime_error(
        "You cannot open the same database twice. Please copy and rename one "
        "if you want to diff it against itself.");
  }
  if (ReplaceFileExtension(primary_idb_path, "") ==
      ReplaceFileExtension(secondary_idb_path, "")) {
    throw std::runtime_error(
        "You cannot open an idb and an i64 with the same base filename in the "
        "same directory. Please rename or move one of the files.");
  }
  if (absl::AsciiStrToUpper(GetFileExtension(primary_idb_path)) == ".IDB" &&
      absl::AsciiStrToUpper(GetFileExtension(secondary_idb_path)) == ".I64") {
    if (ask_yn(ASKBTN_YES,
               "Warning: You requested to diff a 32-bit binary vs. a 64-bit "
               "binary.\n"
               "If the 64-bit binary contains addresses outside the 32-bit "
               "range they will be truncated.\n"
               "To fix this problem please start 64-bit aware IDA and diff "
               "the other way around, i.e. 64-bit vs. 32-bit.\n"
               "Continue anyways?") != 1) {
      return false;
    }
  }

  LOG(INFO) << "Diffing " << Basename(primary_idb_path) << " vs "
            << Basename(secondary_idb_path);
  WaitBox wait_box("Exporting idbs...");

  const std::string primary_temp_dir = JoinPath(*temp_dir, "primary");
  RemoveAll(primary_temp_dir).IgnoreError();
  if (auto status = CreateDirectories(primary_temp_dir); !status.ok()) {
    throw std::runtime_error(std::string(status.message()));
  }

  const std::string secondary_temp_dir = JoinPath(*temp_dir, "secondary");
  RemoveAll(secondary_temp_dir).IgnoreError();
  if (auto status = CreateDirectories(secondary_temp_dir); !status.ok()) {
    throw std::runtime_error(std::string(status.message()));
  }

  {
    const auto& config = config::Proto();
    auto options =
        IdbExporter::Options()
            .set_export_dir(secondary_temp_dir)
            .set_ida_dir(idadir(/*subdir=*/nullptr))
            .set_alsologtostderr(Plugin::instance()->alsologtostderr());
    if (config.log().to_file()) {
      options.set_log_filename(
          GetLogFilename(config, "bindiff_idapro_secondary.log"));
    }
    IdbExporter exporter(options);
    exporter.AddDatabase(secondary_idb_path);

    absl::Status status;
    std::thread export_thread(
        [&status, &exporter]() { status = exporter.Export(); });

    const std::string primary_binexport = JoinPath(
        primary_temp_dir,
        ReplaceFileExtension(Basename(primary_idb_path), ".BinExport"));
    idc_value_t arg = primary_binexport.c_str();
    if (qstring errbuf; !call_idc_func(
            /*result=*/nullptr, "BinExportBinary", &arg,
            /*argsnum=*/1, &errbuf, /*resolver=*/nullptr)) {
      export_thread.detach();
      throw std::runtime_error(absl::StrCat(
          "Export of the primary database failed: ", ToStringView(errbuf)));
    }

    export_thread.join();
    if (!status.ok()) {
      throw std::runtime_error(absl::StrCat(
          "Export of the secondary database failed: ", status.message()));
    }
  }
  return true;
}

void Plugin::VisualDiff(uint32_t index, bool call_graph_diff) {
  if (!results_) {
    return;
  }
  try {
    std::string message;
    const bool result =
        !call_graph_diff
            ? results_->PrepareVisualDiff(index, &message)
            : results_->PrepareVisualCallGraphDiff(index, &message);
    if (!result) {
      return;
    }

    LOG(INFO) << "Sending result to BinDiff GUI...";
    const auto& config = config::Proto();
    const auto& ui_config = config.ui();

    const std::string default_bindiff_dir =
#if defined(_WIN32)
        absl::StrCat("C:\\Program Files\\BinDiff ", kBinDiffRelease);
#elif defined(__APPLE__)
        "/Applications/BinDiff/BinDiff.app/Contents/MacOS";
#else
        "/opt/bindiff";
#endif
    SendGuiMessage(
        ui_config.retries() != 0 ? ui_config.retries() : 20,
        !config.directory().empty() ? config.directory() : default_bindiff_dir,
        !ui_config.server().empty() ? ui_config.server() : "127.0.0.1",
        ui_config.port() != 0 ? ui_config.port() : 2000, message,
        /*callback=*/nullptr);
  } catch (const std::runtime_error& message) {
    LOG(INFO) << "Error while calling BinDiff UI: " << message.what();
    warning("Error while calling BinDiff UI: %s\n", message.what());
  } catch (...) {
    LOG(INFO) << "Unknown error while calling BinDiff UI";
    warning("Unknown error while calling BinDiff UI\n");
  }
}

bool Plugin::DiscardResults(Plugin::DiscardResultsKind kind) {
  if (!results_) {
    return true;
  }

  if (kind != DiscardResultsKind::kDontSave && results_->IsDirty()) {
    const auto answer =
        ask_yn(ASKBTN_YES,
               "%sCurrent diff results have not been"
               " saved - save before closing?",
               kind == DiscardResultsKind::kAskSave ? "HIDECANCEL\n" : "");
    if (answer == ASKBTN_YES) {
      DoSaveResults();
    } else if (answer == ASKBTN_CANCEL) {
      return false;
    }
  }

  MatchedFunctionsChooser::Close();
  UnmatchedFunctionsChooserPrimary::Close();
  UnmatchedFunctionsChooserSecondary::Close();
  StatisticsChooser::Close();

  results_.reset();
  return true;
}

ssize_t idaapi ProcessorHook(void*, int event_id, va_list /*arguments*/) {
  switch (event_id) {
    case processor_t::ev_term: {
      auto* results = Plugin::instance()->results();
      if (!is_database_flag(DBFL_KILL) && results) {
        results->MarkPortedCommentsInDatabase();
      }
      break;
<<<<<<< HEAD
    }
  }
  return 0;
}

ssize_t idaapi IdbHook(void*, int event_id, va_list /*arguments*/) {
  switch (event_id) {
    case idb_event::closebase:
      // This is not strictly necessary as the "CloseBase" action will be caught
      // in UiHook(). Action names are not guaranteed to be stable, though, so
      // take the last opportunity to ask whether to save the results.
      Plugin::instance()->DiscardResults(Plugin::DiscardResultsKind::kAskSave);
      break;
=======
>>>>>>> 7d54b3bb
  }
  return 0;
}

<<<<<<< HEAD
ssize_t idaapi UiHook(void*, int event_id, va_list arguments) {
  switch (event_id) {
    case ui_finish_populating_widget_popup: {
      auto* widget = va_arg(arguments, TWidget*);
      auto* popup_handle = va_arg(arguments, TPopupMenu*);
      attach_action_to_popup(widget, popup_handle, nullptr);  // Add separator
      for (auto& attach :
           {MatchedFunctionsChooser::AttachActionsToPopup,
            UnmatchedFunctionsChooserPrimary::AttachActionsToPopup,
            UnmatchedFunctionsChooserSecondary::AttachActionsToPopup}) {
        if (attach(widget, popup_handle)) {
          break;
        }
=======
absl::Status ExportIdb(Writer* writer) {
  LOG(INFO) << GetModuleName() << ": starting export";
  WaitBox wait_box("Exporting database...");
  Timer<> timer;
  EntryPoints entry_points;
  {
    EntryPointManager entry_point_adder(&entry_points, "function chunks");
    for (size_t i = 0; i < get_fchunk_qty(); ++i) {
      if (const func_t* ida_func = getn_fchunk(i)) {
        entry_point_adder.Add(ida_func->start_ea,
                              (ida_func->flags & FUNC_TAIL)
                                  ? EntryPoint::Source::FUNCTION_CHUNK
                                  : EntryPoint::Source::FUNCTION_PROLOGUE);
>>>>>>> 7d54b3bb
      }
      // Add separator before "Font..."
      attach_action_to_popup(widget, popup_handle, nullptr);
      break;
    }
  }
  return 0;
}

<<<<<<< HEAD
void Plugin::ShowResults(Plugin::ResultFlags flags) {
  if (!results_) {
    return;
  }
  results_->CreateIndexedViews();

  // Note: The chooser instances will be owned/freed by IDA.
  if (flags & kResultsShowMatched) {
    (new MatchedFunctionsChooser())->choose();
  }
  if (flags & kResultsShowStatistics) {
    (new StatisticsChooser())->choose();
  }
  if (flags & kResultsShowPrimaryUnmatched) {
    (new UnmatchedFunctionsChooserPrimary())->choose();
  }
  if (flags & kResultsShowSecondaryUnmatched) {
    (new UnmatchedFunctionsChooserSecondary())->choose();
  }
}

bool idaapi MenuItemShowResultsCallback(void* user_data) {
  if (!CheckHaveResultsWithMessage()) {
    return false;
  }
  Plugin::instance()->ShowResults(
      static_cast<Plugin::ResultFlags>(reinterpret_cast<int64_t>(user_data)));
  return true;
}

// Deletes all nodes from callgraph (and corresponding flow graphs) that are
// not within the specified range
void FilterFunctions(ea_t start, ea_t end, CallGraph* call_graph,
                     FlowGraphs* flow_graphs,
                     FlowGraphInfos* flow_graph_infos) {
  for (auto it = flow_graphs->begin(); it != flow_graphs->end();) {
    const FlowGraph* flow_graph = *it;
    const auto entry_point = flow_graph->GetEntryPointAddress();
    if (entry_point < start || entry_point > end) {
      flow_graph_infos->erase(entry_point);
      delete flow_graph;
      flow_graphs->erase(it++);
    } else {
      ++it;
=======
  // Add imported functions (so we won't miss imported but not referenced
  // functions).
  const auto modules = InitModuleMap();
  {
    EntryPointManager entry_point_adder(&entry_points, "calls");
    for (const auto& module : modules) {
      entry_point_adder.Add(module.first, EntryPoint::Source::CALL_TARGET);
>>>>>>> 7d54b3bb
    }
  }
  call_graph->DeleteVertices(start, end);
}

<<<<<<< HEAD
bool DiffAddressRange(ea_t start_address_source, ea_t end_address_source,
                      ea_t start_address_target, ea_t end_address_target) {
  Plugin& plugin = *Plugin::instance();
  plugin.DiscardResults(Plugin::DiscardResultsKind::kDontSave);
  Timer<> timer;
  if (!ExportIdbs()) {
    return false;
  }
=======
  Instructions instructions;
  FlowGraph flow_graph;
  CallGraph call_graph;
  NA_RETURN_IF_ERROR(AnalyzeFlowIda(
      &entry_points, modules, writer, &instructions, &flow_graph, &call_graph,
      Plugin::instance()->x86_noreturn_heuristic()
          ? FlowGraph::NoReturnHeuristic::kNopsAfterCall
          : FlowGraph::NoReturnHeuristic::kNone));
>>>>>>> 7d54b3bb

  LOG(INFO) << absl::StrCat(HumanReadableDuration(timer.elapsed()),
                            " for exports...");
  LOG(INFO) << absl::StrCat(
<<<<<<< HEAD
      "Diffing address range primary(", FormatAddress(start_address_source),
      " - ", FormatAddress(end_address_source), ") vs secondary(",
      FormatAddress(start_address_target), " - ",
      FormatAddress(end_address_target), ")");
  timer.restart();

  WaitBox wait_box("Performing diff...");
  // TODO(cblichmann): Create directory with random suffix, so that multiple
  //                   invocations don't interfere with each other.
  auto temp_dir = GetOrCreateTempDirectory("BinDiff");
  if (!temp_dir.ok()) {
    return false;
  }
  const std::string filename1 =
      FindFile(JoinPath(*temp_dir, "primary"), ".BinExport");
  if (filename1.empty()) {
    throw std::runtime_error(
        "Exporting the primary (this) database failed.\n"
        "Please check whether the BinExport plugin is installed correctly.");
  }
  const std::string filename2 =
      FindFile(JoinPath(*temp_dir, "secondary"), ".BinExport");
  if (filename2.empty()) {
    throw std::runtime_error(
        "Exporting the secondary database failed. "
        "Is it opened in another instance?\n"
        "Please close all other IDA instances and try again.");
  }

  plugin.set_results(new Results());
  auto* results = plugin.results();
  Read(filename1, &results->call_graph1_, &results->flow_graphs1_,
       &results->flow_graph_infos1_, &results->instruction_cache_);
  Read(filename2, &results->call_graph2_, &results->flow_graphs2_,
       &results->flow_graph_infos2_, &results->instruction_cache_);
  MatchingContext context(results->call_graph1_, results->call_graph2_,
                          results->flow_graphs1_, results->flow_graphs2_,
                          results->fixed_points_);
  FilterFunctions(start_address_source, end_address_source,
                  &context.primary_call_graph_, &context.primary_flow_graphs_,
                  &results->flow_graph_infos1_);
  FilterFunctions(
      start_address_target, end_address_target, &context.secondary_call_graph_,
      &context.secondary_flow_graphs_, &results->flow_graph_infos2_);

  const MatchingSteps default_callgraph_steps(GetDefaultMatchingSteps());
  const MatchingStepsFlowGraph default_basicblock_steps(
      GetDefaultMatchingStepsBasicBlock());
  Diff(&context, default_callgraph_steps, default_basicblock_steps);
  LOG(INFO) << absl::StrCat(HumanReadableDuration(timer.elapsed()),
                            " for matching.");

  plugin.ShowResults(Plugin::kResultsShowAll);
  results->SetDirty();

  return true;
}

bool DoRediffDatabase() {
  try {
    auto* results = Plugin::instance()->results();
    if (!results) {
      warning(
          "You need to create a regular diff before diffing incrementally. "
          "Either create or load one. Diffing incrementally will keep all "
          "manually confirmed matches in the result and try to reassign all "
          "other matches.");
      return false;
    }
    const bool success = results->IncrementalDiff();
    Plugin::instance()->ShowResults(Plugin::kResultsShowAll);
    return success;
  } catch (const std::exception& message) {
    LOG(INFO) << "Error while diffing: " << message.what();
    warning("Error while diffing: %s\n", message.what());
  } catch (...) {
    LOG(INFO) << "Unknown error while diffing.";
    warning("Unknown error while diffing.");
  }
  return false;
}

bool DoDiffDatabase(bool filtered) {
  try {
    if (!Plugin::instance()->DiscardResults(
            Plugin::DiscardResultsKind::kAskSaveCancellable)) {
      return false;
    }

    // Default to full address range
    ea_t start_address_source = 0;
    ea_t end_address_source = std::numeric_limits<ea_t>::max() - 1;
    ea_t start_address_target = 0;
    ea_t end_address_target = std::numeric_limits<ea_t>::max() - 1;

    if (filtered) {
      static const char kDialog[] =
          "STARTITEM 0\n"
          "Diff Database Filtered\n"
          "Specify address ranges to diff (default: all)\n\n"
          "  <Start address (primary)      :$::16::>\n"
          "  <End address (primary):$::16::>\n"
          "  <Start address (secondary):$::16::>\n"
          "  <End address (secondary):$::16::>\n\n";
      if (!ask_form(kDialog, &start_address_source, &end_address_source,
                          &start_address_target, &end_address_target)) {
        return false;
      }
    }
    return DiffAddressRange(start_address_source, end_address_source,
                            start_address_target, end_address_target);
  } catch (const std::exception& message) {
    LOG(INFO) << "Error while diffing: " << message.what();
    warning("Error while diffing: %s\n", message.what());
  } catch (...) {
    LOG(INFO) << "Unknown error while diffing.";
    warning("Unknown error while diffing.");
  }
  return false;
=======
      GetModuleName(), ": exported ", flow_graph.GetFunctions().size(),
      " functions with ", instructions.size(), " instructions in ",
      HumanReadableDuration(timer.elapsed()));
  return absl::OkStatus();
}

int ExportBinary(const std::string& filename) {
    const std::string hash =
        GetInputFileSha256().value_or(GetInputFileMd5().value_or(""));
    BinExport2Writer writer(filename, GetModuleName(), hash,
                            GetArchitectureName().value());
    if (absl::Status status = ExportIdb(&writer); !status.ok()) {
      LOG(INFO) << "Error exporting: " << std::string(status.message());
      warning("Error exporting: %s\n", std::string(status.message()).c_str());
      return 666;
    }
  return eOk;
>>>>>>> 7d54b3bb
}

bool DoPortComments() {
  if (!CheckHaveResultsWithMessage()) {
    return false;
  }

  static const char kDialog[] =
      "STARTITEM 0\n"
      "Import Symbols/Comments\n"
      "Address range (default: all)\n\n"
      "  <Start address (source):$::16::>\n"
      "  <End address (source):$::16::>\n"
      "  <Start address (target):$::16::>\n"
      "  <End address (target):$::16::>\n\n"
      "Minimum confidence required (default: none)\n\n"
      "  <confidence:q::16::>\n\n"
      "Minimum similarity required (default: none)\n\n"
      "  <similarity:q::16::>\n\n";

  // Default to full address range.
  ea_t start_address_source = 0;
  ea_t end_address_source = std::numeric_limits<ea_t>::max() - 1;
  ea_t start_address_target = 0;
  ea_t end_address_target = std::numeric_limits<ea_t>::max() - 1;
  qstring min_confidence_str = "0.0";
  qstring min_similarity_str = "0.0";
  if (!ask_form(kDialog, &start_address_source, &end_address_source,
                &start_address_target, &end_address_target, &min_confidence_str,
                &min_similarity_str)) {
    return false;
  }

  Timer<> timer;
  double min_confidence;
  double min_similarity;

  if (auto s = ToStringView(min_confidence_str);
      !absl::SimpleAtod(s, &min_confidence)) {
    const std::string message =
        absl::StrCat("Error: Invalid value for minimum confidence: ", s);
    warning("%s\n", message.c_str());
    LOG(INFO) << message;
    return false;
  }
  if (auto s = ToStringView(min_similarity_str);
      !absl::SimpleAtod(s, &min_similarity)) {
    const std::string message =
        absl::StrCat("Error: Invalid value for minimum similarity: ", s);
    warning("%s\n", message.c_str());
    LOG(INFO) << message;
    return false;
  }

  absl::Status status = Plugin::instance()->results()->PortComments(
      start_address_source, end_address_source, start_address_target,
      end_address_target, min_confidence, min_similarity);
  if (!status.ok()) {
    const std::string message(status.message());
    LOG(INFO) << "Error: " << message;
    warning("Error: %s\n", message.c_str());
    return false;
  }
  MatchedFunctionsChooser::Refresh();
  UnmatchedFunctionsChooserPrimary::Refresh();
  LOG(INFO) << absl::StrCat(HumanReadableDuration(timer.elapsed()),
                            " for comment porting");
  return true;
}

error_t idaapi IdcBinDiffDatabase(idc_value_t* argument, idc_value_t*) {
  if (argument[0].vtype != VT_STR || argument[1].vtype != VT_STR) {
    LOG(INFO) << "Error (BinDiffDatabase): required arguments are missing or "
                 "have the wrong type.";
    LOG(INFO) << "Usage:";
    LOG(INFO) << "  BinDiffDatabase('secondary_idb', 'results_file')";
    return -1;
  }
  return DoDiffDatabase(/*filtered=*/false) ? eOk : -1;
}
constexpr char kBinDiffDatabaseArgs[] = {VT_STR,  // Secondary database
                                         VT_STR,  // Results file
                                         0};
constexpr ext_idcfunc_t kBinDiffDatabaseIdcFunc = {
    "BinDiffDatabase", IdcBinDiffDatabase, kBinDiffDatabaseArgs, nullptr, 0,
    EXTFUN_BASE};

absl::Status WriteResults(const std::string& path) {
  WaitBox wait_box("Writing results...");
  Timer<> timer;
  LOG(INFO) << "Writing results...";
  auto* results = Plugin::instance()->results();
  const std::string export1 = results->call_graph1_.GetFilePath();
  const std::string export2 = results->call_graph2_.GetFilePath();
  NA_ASSIGN_OR_RETURN(const std::string temp_dir,
                      GetOrCreateTempDirectory("BinDiff"));
  const std::string out_dir = Dirname(path);

  if (!results->IsIncomplete()) {
    DatabaseWriter writer(
        path, DatabaseWriter::Options().set_include_function_names(
                  !config::Proto().binary_format().exclude_function_names()));
    results->Write(&writer);
  } else {
    // Results are incomplete (have been loaded). Copy original result file to
    // temp dir first, so we can overwrite the original if required.
    const std::string input_bindiff = JoinPath(temp_dir, "input.BinDiff");
    std::remove(input_bindiff.c_str());
    NA_RETURN_IF_ERROR(CopyFile(results->input_filename_, input_bindiff));
    {
      NA_ASSIGN_OR_RETURN(auto database,
                          SqliteDatabase::Connect(input_bindiff));
      DatabaseTransmuter writer(database, results->fixed_point_infos_);
      results->Write(&writer);
    }
    std::remove(path.c_str());
    NA_RETURN_IF_ERROR(CopyFile(input_bindiff, path));
    std::remove(input_bindiff.c_str());
  }
  if (const std::string new_export1 = JoinPath(out_dir, Basename(export1));
      export1 != new_export1) {
    std::remove(new_export1.c_str());
    NA_RETURN_IF_ERROR(CopyFile(export1, new_export1));
  }
  if (const std::string new_export2 = JoinPath(out_dir, Basename(export2));
      export2 != new_export2) {
    std::remove(new_export2.c_str());
    NA_RETURN_IF_ERROR(CopyFile(export2, new_export2));
  }

  LOG(INFO) << absl::StrCat("done (", HumanReadableDuration(timer.elapsed()),
                            ")");
  return absl::OkStatus();
}

bool DoSaveResultsLog() {
  if (!CheckHaveResultsWithMessage()) {
    return false;
  }
  auto* results = Plugin::instance()->results();
  if (results->IsIncomplete()) {
    info("AUTOHIDE NONE\nSaving to log is not supported for loaded results.");
    return false;
  }

  const std::string default_filename(
      results->call_graph1_.GetFilename() + "_vs_" +
      results->call_graph2_.GetFilename() + ".results");
  const char* filename = ask_file(
      /*for_saving=*/true, default_filename.c_str(), "%s",
      absl::StrCat("FILTER BinDiff Result Log files|*.results|All files",
                   kAllFilesFilter, "\nSave Log As")
          .c_str());
  if (!filename) {
    return false;
  }

  if (FileExists(filename) &&
      (ask_yn(ASKBTN_YES, "File exists - overwrite?") != 1)) {
    return false;
  }

  WaitBox wait_box("Writing results...");
  Timer<> timer;
  LOG(INFO) << "Writing to log...";
  ResultsLogWriter writer(filename);
  results->Write(&writer);
  LOG(INFO) << absl::StrCat("done (", HumanReadableDuration(timer.elapsed()),
                            ")");
  return true;
}

<<<<<<< HEAD
bool DoSaveResultsDebug() {
  if (!CheckHaveResultsWithMessage()) {
    return false;
=======
int ExportText(const std::string& filename) {
  std::ofstream file(filename);
  DumpWriter writer(file);
  if (absl::Status status = ExportIdb(&writer); !status.ok()) {
    LOG(INFO) << "Error exporting: " << std::string(status.message());
    warning("Error exporting: %s\n", std::string(status.message()).c_str());
    return 666;
>>>>>>> 7d54b3bb
  }

  auto* results = Plugin::instance()->results();
  const std::string default_filename(
      results->call_graph1_.GetFilename() + "_vs_" +
      results->call_graph2_.GetFilename() + ".truth");
  const char* filename = ask_file(
      /*for_saving=*/true, default_filename.c_str(), "%s",
      absl::StrCat("FILTER Groundtruth files|*.truth|All files|",
                   kAllFilesFilter, "\nSave Groundtruth As")
          .c_str());
  if (!filename) {
    return false;
  }

  if (FileExists(filename) &&
      (ask_yn(ASKBTN_YES, "File exists - overwrite?") != 1)) {
    return false;
  }

  WaitBox wait_box("Writing results...");
  Timer<> timer;
  LOG(INFO) << "Writing to debug ground truth file...";
  GroundtruthWriter writer(filename, results->fixed_point_infos_,
                           results->flow_graph_infos1_,
                           results->flow_graph_infos2_);
  results->Write(&writer);
  LOG(INFO) << absl::StrCat("done (", HumanReadableDuration(timer.elapsed()),
                            ")");

  return true;
}

<<<<<<< HEAD
bool DoSaveResults() {
  if (!CheckHaveResultsWithMessage()) {
    return false;
  }

  try {
    auto* results = Plugin::instance()->results();
    // If we have loaded results, input_filename_ will be non-empty.
    const std::string default_filename =
        results->input_filename_.empty()
            ? absl::StrCat(results->call_graph1_.GetFilename(), "_vs_",
                           results->call_graph2_.GetFilename(), ".BinDiff")
            : results->input_filename_;
    const char* filename = ask_file(
        /*for_saving=*/true, default_filename.c_str(), "%s",
        absl::StrCat("FILTER BinDiff Result files|*.BinDiff|All files",
                     kAllFilesFilter, "\nSave Results As")
            .c_str());
    if (!filename) {
      return false;
    }
#ifndef __APPLE__
    // On macOS, the built-in file chooser asks for confirmation already.
    if (FileExists(filename) &&
        (ask_yn(ASKBTN_YES, "File\n'%s'\nalready exists - overwrite?",
                filename) != ASKBTN_YES)) {
      return false;
    }
#endif

    if (auto status = WriteResults(filename); !status.ok()) {
      throw std::runtime_error(std::string(status.message()));
    }

    return true;
  } catch (const std::exception& message) {
    LOG(INFO) << "Error writing results: " << message.what();
    warning("Error writing results: %s\n", message.what());
  } catch (...) {
    LOG(INFO) << "Error writing results.";
    warning("Error writing results.\n");
=======
int ExportStatistics(const std::string& filename) {
  std::ofstream file(filename);
  StatisticsWriter writer{file};
  if (absl::Status status = ExportIdb(&writer); !status.ok()) {
    LOG(INFO) << "Error exporting: " << std::string(status.message());
    warning("Error exporting: %s\n", std::string(status.message()).c_str());
    return 666;
>>>>>>> 7d54b3bb
  }
  return false;
}

bool Plugin::LoadResults() {
  try {
    if (results_ && results_->IsDirty()) {
      const int answer = ask_yn(
          ASKBTN_YES,
          "Current diff results have not been saved - save before closing?");
      if (answer == 1) {  // yes
        DoSaveResults();
      } else if (answer == -1) {  // cancel
        return false;
      }
    }

    const char* filename = ask_file(
        /*for_saving=*/false, "*.BinDiff", "%s",
        absl::StrCat("FILTER BinDiff Result files|*.BinDiff|All files|",
                     kAllFilesFilter, "\nLoad Results")
            .c_str());
    if (!filename) {
      return false;
    }

    std::string path = Dirname(filename);

    LOG(INFO) << "Loading results...";
    WaitBox wait_box("Loading results...");
    Timer<> timer;

    results_.reset(new Results());

    auto temp_dir = GetOrCreateTempDirectory("BinDiff");
    if (!temp_dir.ok()) {
      return false;
    }

    auto database = SqliteDatabase::Connect(filename);
    if (!database.ok()) {
      throw std::runtime_error(std::string(database.status().message()));
    }
    DatabaseReader reader(*database, filename, *temp_dir);
    results_->Read(&reader);

    auto sha256_or = GetInputFileSha256();
    auto status = sha256_or.status();
    std::string this_hash;
    if (status.ok()) {
      this_hash = std::move(sha256_or).value();
    } else {
      auto md5_or = GetInputFileMd5();
      status = md5_or.status();
      if (status.ok()) {
        this_hash = std::move(md5_or).value();
      }
    }
    if (this_hash.empty()) {
      throw std::runtime_error(std::string(status.message()));
    }
    if (this_hash !=
        absl::AsciiStrToLower(results_->call_graph1_.GetExeHash())) {
      const std::string result_primary_hash =
          results_->call_graph1_.GetExeHash();
      const std::string result_primary_filename =
          results_->call_graph1_.GetExeFilename();
      LOG(INFO) << "The original file hash from the database that is currently "
                   "loaded is different";
      LOG(INFO) << "from the primary one in the result file:";
      LOG(INFO) << "  " << this_hash << " (this IDB)";
      LOG(INFO) << "  " << result_primary_hash << " ("
                << result_primary_filename << ", to be loaded)";
      if (ask_buttons("Continue", "Cancel", "", ASKBTN_BTN1,
                      "HIDECANCEL\n"
                      "The original file hash from the database that is "
                      "currently loaded is different\n"
                      "from the primary one in the result file:\n"
                      "  %s (this IDB)\n"
                      "  %s (%s, to be loaded)\n\n"
                      "If you continue, the results will likely be inaccurate.",
                      this_hash.c_str(), result_primary_hash.c_str(),
                      result_primary_filename.c_str()) != ASKBTN_BTN1) {
        return false;
      }
    }

    ShowResults(kResultsShowAll);

    LOG(INFO) << absl::StrCat("done (", HumanReadableDuration(timer.elapsed()),
                              ")");
    return true;
  } catch (const std::exception& message) {
    LOG(INFO) << "Error loading results: " << message.what();
    warning("Error loading results: %s\n", message.what());
  } catch (...) {
    LOG(INFO) << "Error loading results.";
    warning("Error loading results.");
  }
  results_.reset();
  return false;
}

void idaapi ButtonDiffDatabaseCallback(int /* button_code */,
                                       form_actions_t& actions) {
  if (DoDiffDatabase(/*filtered=*/false)) {
    actions.close(/*close_normally=*/1);
  }
}

void idaapi ButtonDiffDatabaseFilteredCallback(int /* button_code */,
                                               form_actions_t& actions) {
  if (DoDiffDatabase(/*filtered=*/true)) {
    actions.close(/*close_normally=*/1);
  }
}

<<<<<<< HEAD
void idaapi ButtonRediffDatabaseCallback(int /* button_code */,
                                         form_actions_t& actions) {
  if (DoRediffDatabase()) {
    actions.close(/*close_normally=*/1);
  }
}

void idaapi ButtonLoadResultsCallback(int /* button_code */,
                                      form_actions_t& actions) {
  if (Plugin::instance()->LoadResults()) {
    actions.close(/*close_normally=*/1);
  }
=======
const char* GetDialog() {
  static auto* dialog = new std::string(absl::StrCat(
      "STARTITEM 0\n"
      "BUTTON YES Close\n"  // This is actually the OK button
      "BUTTON CANCEL NONE\n"
      "HELP\n"
      "See https://github.com/google/binexport/ for details on how to "
      "build/install and use this plugin.\n"
      "ENDHELP\n",
      kBinExportName,
      "\n\n\n"
      "<BinExport v2 Binary Export:B:1:30:::>\n\n"
      "<Text Dump Export:B:1:30:::>\n\n"
      "<Statistics Export:B:1:30:::>\n\n"));
  return dialog->c_str();
}

int DoExport(ExportMode mode, std::string name) {
  if (name.empty()) {
    name = GetOrCreateTempDirectory("BinExport")
               .value_or(absl::StrCat(".", kPathSeparator));
  }
  if (IsDirectory(name)) {
    name = JoinPath(name, GetDefaultName(mode));
  }

  Instruction::SetBitness(GetArchitectureBitness());
  switch (mode) {
    case ExportMode::kBinary:
      return ExportBinary(name);
    case ExportMode::kText:
      return ExportText(name);
    case ExportMode::kStatistics:
      return ExportStatistics(name);
    default:
      LOG(INFO) << "Error: Invalid export mode: " << static_cast<int>(mode);
      return -1;
  }
}

error_t idaapi IdcBinExportBinary(idc_value_t* argument, idc_value_t*) {
  return DoExport(ExportMode::kBinary, argument[0].c_str());
}
static const char kBinExportBinaryIdcArgs[] = {VT_STR, 0};
static const ext_idcfunc_t kBinExportBinaryIdcFunc = {
    "BinExportBinary", IdcBinExportBinary, kBinExportBinaryIdcArgs, nullptr, 0,
    EXTFUN_BASE};

error_t idaapi IdcBinExportText(idc_value_t* argument, idc_value_t*) {
  return DoExport(ExportMode::kText, argument[0].c_str());
>>>>>>> 7d54b3bb
}

<<<<<<< HEAD
void idaapi ButtonSaveResultsCallback(int /* button_code */,
                                      form_actions_t& actions) {
  if (DoSaveResults()) {
    actions.close(/*close_normally=*/1);
  }
}

#ifndef NDEBUG
void idaapi ButtonSaveResultsLogCallback(int /* button_code */,
                                         form_actions_t& actions) {
  if (DoSaveResultsLog()) {
    actions.close(/*close_normally=*/1);
  }
}

void idaapi ButtonSaveResultsDebugCallback(int /* button_code */,
                                           form_actions_t& actions) {
  if (DoSaveResultsDebug()) {
    actions.close(/*close_normally=*/1);
  }
}
#endif

void idaapi ButtonPortCommentsCallback(int /* button_code */,
                                       form_actions_t& actions) {
  if (DoPortComments()) {
    actions.close(/*close_normally=*/1);
  }
}

class DiffDatabaseAction : public ActionHandlerWithIdb<DiffDatabaseAction> {
  int idaapi activate(action_activation_ctx_t*) override {
    return DoDiffDatabase(/*filtered=*/false);  // Refresh windows on success
  }
};

class LoadResultsAction : public ActionHandlerWithIdb<LoadResultsAction> {
  int idaapi activate(action_activation_ctx_t*) override {
    return Plugin::instance()->LoadResults();  // Refresh if user did not cancel
  }
};

class SaveResultsAction : public ActionHandlerWithResults<SaveResultsAction> {
  int idaapi activate(action_activation_ctx_t*) override {
    return DoSaveResults();  // Refresh if user did not cancel
  }
};

class ShowMatchedAction : public ActionHandlerWithResults<ShowMatchedAction> {
  int idaapi activate(action_activation_ctx_t*) override {
    Plugin::instance()->ShowResults(Plugin::kResultsShowMatched);
=======
error_t idaapi IdcBinExportStatistics(idc_value_t* argument, idc_value_t*) {
  return DoExport(ExportMode::kStatistics, argument[0].c_str());
}
static const char kBinExportStatisticsIdcArgs[] = {VT_STR, 0};
static const ext_idcfunc_t kBinExportStatisticsIdcFunc = {
    "BinExportStatistics",
    IdcBinExportStatistics,
    kBinExportStatisticsIdcArgs,
    nullptr,
    0,
    EXTFUN_BASE};

ssize_t idaapi UiHook(void*, int event_id, va_list arguments) {
  if (event_id != ui_ready_to_run) {
>>>>>>> 7d54b3bb
    return 0;
  }
};

class ShowStatisticsAction
    : public ActionHandlerWithResults<ShowStatisticsAction> {
  int idaapi activate(action_activation_ctx_t*) override {
    Plugin::instance()->ShowResults(Plugin::kResultsShowStatistics);
    return 0;
  }
};

<<<<<<< HEAD
class ShowPrimaryUnmatchedAction
    : public ActionHandlerWithResults<ShowPrimaryUnmatchedAction> {
  int idaapi activate(action_activation_ctx_t*) override {
    Plugin::instance()->ShowResults(Plugin::kResultsShowPrimaryUnmatched);
    return 0;
  }
};

class ShowSecondaryUnmatchedAction
    : public ActionHandlerWithResults<ShowSecondaryUnmatchedAction> {
  int idaapi activate(action_activation_ctx_t*) override {
    Plugin::instance()->ShowResults(Plugin::kResultsShowSecondaryUnmatched);
    return 0;
  }
};

int idaapi ViewCallGraphAction::activate(action_activation_ctx_t* context) {
  const auto& chooser_selection = context->chooser_selection;
  if (chooser_selection.empty()) {
    // Require a selection so the UI can center the call graph on the match.
    return 0;
  }
  Plugin::instance()->VisualDiff(chooser_selection.front(),
                                 /*call_graph_diff=*/true);
  return 1;
}

int idaapi ViewFlowGraphsAction::activate(action_activation_ctx_t* context) {
  const auto& chooser_selection = context->chooser_selection;
  if (chooser_selection.empty()) {
    return 0;
  }
  Plugin::instance()->VisualDiff(chooser_selection.front(),
                                 /*call_graph_diff=*/false);
  return 1;
}

int HandleImportSymbolsComments(action_activation_ctx_t* context,
                                Results::PortCommentsKind kind) {
  auto* results = Plugin::instance()->results();
  if (!results) {
    return 0;
=======
  // If IDA was invoked with -OBinExportAutoAction:<action>, wait for auto
  // analysis to finish, then invoke the requested action and exit.
  const std::string auto_action = GetArgument("AutoAction");
  if (auto_action.empty()) {
    return 0;
  }
  auto_wait();

  const std::string module = GetArgument("Module");
  if (absl::EqualsIgnoreCase(auto_action, kBinExportBinaryIdcFunc.name)) {
    DoExport(ExportMode::kBinary, module);
  } else if (absl::EqualsIgnoreCase(auto_action, kBinExportTextIdcFunc.name)) {
    DoExport(ExportMode::kText, module);
  } else if (absl::EqualsIgnoreCase(auto_action,
                                    kBinExportStatisticsIdcFunc.name)) {
    DoExport(ExportMode::kStatistics, module);
  } else {
    LOG(INFO) << "Invalid argument for AutoAction: " << auto_action;
>>>>>>> 7d54b3bb
  }
  const auto ida_selection = context->chooser_selection;
  absl::Status status = results->PortComments(
      absl::MakeConstSpan(&ida_selection.front(), ida_selection.size()), kind);
  if (!status.ok()) {
    const std::string message(status.message());
    LOG(INFO) << "Error: " << message;
    warning("Error: %s\n", message.c_str());
    return 0;
  }
  // Need to refresh all choosers
  MatchedFunctionsChooser::Refresh();
  UnmatchedFunctionsChooserPrimary::Refresh();
  UnmatchedFunctionsChooserSecondary::Refresh();
  StatisticsChooser::Refresh();
  return 1;
}

int idaapi
ImportSymbolsCommentsAction::activate(action_activation_ctx_t* context) {
  return HandleImportSymbolsComments(context, Results::kNormal);
}

int idaapi ImportSymbolsCommentsExternalAction::activate(
    action_activation_ctx_t* context) {
  return HandleImportSymbolsComments(context, Results::kAsExternalLib);
}

int idaapi ConfirmMatchesAction::activate(action_activation_ctx_t* context) {
  auto* results = Plugin::instance()->results();
  if (!results) {
    return 0;
  }
  const auto& ida_selection = context->chooser_selection;
  absl::Status status = results->ConfirmMatches(
      absl::MakeConstSpan(&ida_selection.front(), ida_selection.size()));
  if (!status.ok()) {
    const std::string message(status.message());
    LOG(INFO) << "Error: " << message;
    warning("Error: %s\n", message.c_str());
    return 0;
  }
  MatchedFunctionsChooser::Refresh();
  return 1;
}

int HandleCopyAddress(Address address) {
  absl::Status status = CopyToClipboard(FormatAddress(address));
  if (!status.ok()) {
    const std::string message(status.message());
    LOG(INFO) << "Error: " << message;
    warning("Error: %s\n", message.c_str());
    return 0;
  }
  return 1;
}

<<<<<<< HEAD
int idaapi
CopyPrimaryAddressAction::activate(action_activation_ctx_t* context) {
  auto* results = Plugin::instance()->results();
  if (!results || context->chooser_selection.empty()) {
    return 0;
  }
  return HandleCopyAddress(
      results->GetMatchPrimaryAddress(context->chooser_selection.front()));
}

int idaapi
CopySecondaryAddressAction::activate(action_activation_ctx_t* context) {
  auto* results = Plugin::instance()->results();
  if (!results || context->chooser_selection.empty()) {
    return 0;
  }
  return HandleCopyAddress(
      results->GetMatchSecondaryAddress(context->chooser_selection.front()));
}

class CopyAddressAction : public ActionHandler<CopyAddressAction> {
  int idaapi activate(action_activation_ctx_t* context) override {
    auto* results = Plugin::instance()->results();
    if (!results || context->chooser_selection.empty()) {
      return 0;
    }
    const auto index = context->chooser_selection.front();
    absl::string_view action{context->action};
    Address address;
    if (action == UnmatchedFunctionsChooserPrimary::kCopyAddressAction) {
      address = results->GetUnmatchedDescriptionPrimary(index).address;
    } else if (action ==
               UnmatchedFunctionsChooserSecondary::kCopyAddressAction) {
      address = results->GetUnmatchedDescriptionSecondary(index).address;
    } else {
      return 0;
    }
    return HandleCopyAddress(address);
  }
};

class AddMatchAction : public ActionHandler<AddMatchAction> {
  int idaapi activate(action_activation_ctx_t* context) override {
    auto* results = Plugin::instance()->results();
    if (!results || context->chooser_selection.empty()) {
      return 0;
    }
    absl::string_view action{context->action};
    ssize_t index_primary = chooser_base_t::NO_SELECTION;
    ssize_t index_secondary = chooser_base_t::NO_SELECTION;
    if (action == UnmatchedFunctionsChooserPrimary::kAddMatchAction) {
      index_primary = context->chooser_selection.front();
      index_secondary = UnmatchedFunctionsAddMatchChooserSecondary().choose();
    } else if (action == UnmatchedFunctionsChooserSecondary::kAddMatchAction) {
      index_primary = UnmatchedFunctionsAddMatchChooserPrimary().choose();
      index_secondary = context->chooser_selection.front();
    }
    if (index_primary == chooser_base_t::NO_SELECTION ||
        index_secondary == chooser_base_t::NO_SELECTION) {
      return 0;  // User cancelled
    }
    WaitBox wait_box("Performing basic block diff...");
    absl::Status status =
        results->AddMatch(results->GetPrimaryAddress(index_primary),
                          results->GetSecondaryAddress(index_secondary));
    if (!status.ok()) {
      const std::string message(status.message());
      LOG(INFO) << "Error: " << message;
      warning("Error: %s\n", message.c_str());
      return 0;
    }
    MatchedFunctionsChooser::Refresh();
    UnmatchedFunctionsChooserPrimary::Refresh();
    UnmatchedFunctionsChooserSecondary::Refresh();
    StatisticsChooser::Refresh();
    return 1;
  }
};

class ImportSymbolsCommentsGlobalAction
    : public ActionHandler<ImportSymbolsCommentsGlobalAction> {
 public:
  static constexpr const char kName[] =
      "bindiff:import_symbols_comments_global";
  static constexpr const char kLabel[] = "Im~p~ort symbols/comments...";
  static constexpr const char kShortCut[] = "";
  static constexpr const char* kTooltip = nullptr;

 private:
  int idaapi activate(action_activation_ctx_t* context) override {
    // Not called from the chooser, display dialog.
    return DoPortComments();  // Refresh if user did not cancel
  }
};

void Plugin::InitActions() {
  const int bindiff_icon_id =
      load_custom_icon(kBinDiffIcon.data(), kBinDiffIcon.size(), "png");
  register_action(DiffDatabaseAction::MakeActionDesc(
      "bindiff:diff_database", "Bin~D~iff...", "SHIFT-D",
      /*tooltip=*/nullptr, bindiff_icon_id));

  register_action(LoadResultsAction::MakeActionDesc(
      "bindiff:load_results", "~B~inDiff results...", "CTRL-SHIFT-6",
      /*tooltip=*/nullptr, /*icon=*/-1));
  register_action(SaveResultsAction::MakeActionDesc(
      "bindiff:save_results", "Save ~B~inDiff results...", /*shortcut=*/"",
      /*tooltip=*/nullptr, /*icon=*/-1));

  register_action(ImportSymbolsCommentsGlobalAction::MakeActionDesc());

  register_action(ShowMatchedAction::MakeActionDesc(
      "bindiff:show_matched", "~M~atched functions", /*shortcut=*/"",
      /*tooltip=*/nullptr, /*icon=*/-1));
  register_action(ShowStatisticsAction::MakeActionDesc(
      "bindiff:show_statistics", "S~t~atistics", /*shortcut=*/"",
      /*tooltip=*/nullptr, /*icon=*/-1));
  register_action(ShowPrimaryUnmatchedAction::MakeActionDesc(
      "bindiff:show_primary_unmatched", "~P~rimary unmatched", /*shortcut=*/"",
      /*tooltip=*/nullptr, /*icon=*/-1));
  register_action(ShowSecondaryUnmatchedAction::MakeActionDesc(
      "bindiff:show_secondary_unmatched", "~S~econdary unmatched",
      /*shortcut=*/"", /*tooltip=*/nullptr, /*icon=*/-1));

  MatchedFunctionsChooser::RegisterActions();

  // Unmatched choosers
  register_action(CopyAddressAction::MakeActionDesc(
      UnmatchedFunctionsChooserPrimary::kCopyAddressAction, "Copy ~a~ddress",
      /*shortcut=*/"", /*tooltip=*/"", /*icon=*/-1));
  register_action(AddMatchAction::MakeActionDesc(
      UnmatchedFunctionsChooserPrimary::kAddMatchAction, "Add ~m~atch",
      /*shortcut=*/"", /*tooltip=*/"", /*icon=*/-1));
  register_action(CopyAddressAction::MakeActionDesc(
      UnmatchedFunctionsChooserSecondary::kCopyAddressAction, "Copy ~a~ddress",
      /*shortcut=*/"", /*tooltip=*/"", /*icon=*/-1));
  register_action(AddMatchAction::MakeActionDesc(
      UnmatchedFunctionsChooserSecondary::kAddMatchAction, "Add ~m~atch",
      /*shortcut=*/"", /*tooltip=*/"", /*icon=*/-1));
}

void Plugin::InitMenus() {
  attach_action_to_menu("File/ProduceFile", "bindiff:diff_database",
                        SETMENU_APP);
  attach_action_to_menu("File/LoadFile/AdditionalBinaryFile",
                        "bindiff:load_results", SETMENU_APP);
  attach_action_to_menu("File/ProduceFile/CreateCallgraphGDL",
                        "bindiff:save_results", SETMENU_APP);

  attach_action_to_menu("Edit/Comments/InsertPredefinedComment",
                        "bindiff:port_comments", SETMENU_APP);

  create_menu("bindiff:view_bindiff", "BinDiff", "View/Open subviews");
  attach_action_to_menu("View/BinDiff/", "bindiff:show_matched",
                        SETMENU_FIRST);
  attach_action_to_menu("View/BinDiff/MatchedFunctions",
                        "bindiff:show_statistics", SETMENU_APP);
  attach_action_to_menu("View/BinDiff/Statistics",
                        "bindiff:show_primary_unmatched", SETMENU_APP);
  attach_action_to_menu("View/BinDiff/PrimaryUnmatched",
                        "bindiff:show_secondary_unmatched", SETMENU_APP);
}

void Plugin::TermMenus() {
  detach_action_from_menu("File/BinDiff", "bindiff:diff_database");
  detach_action_from_menu("File/LoadFile/BinDiffResults",
                          "bindiff:load_results");
  detach_action_from_menu("File/ProduceFile/SaveBinDiffResults",
                          "bindiff:save_results");
  detach_action_from_menu("Edit/Comments/ImportSymbolsAndComments",
                          "bindiff:port_comments");
  detach_action_from_menu("View/BinDiff/MatchedFunctions",
                          "bindiff:show_matched");
  detach_action_from_menu("View/BinDiff/Statistics", "bindiff:show_statistics");
  detach_action_from_menu("View/BinDiff/PrimaryUnmatched",
                          "bindiff:show_primary_unmatched");
  detach_action_from_menu("View/BinDiff/SecondaryUnmatched",
                          "bindiff:show_secondary_unmatched");
  delete_menu("bindiff:view_bindiff");
}

Plugin::LoadStatus Plugin::Init() {
  auto& config = config::Proto();

  alsologtostderr_ =
      absl::EqualsIgnoreCase(GetArgument("AlsoLogToStdErr"), "TRUE");
  log_filename_ = GetArgument("LogFile");
  if (log_filename_.empty() && config.log().to_file()) {
    log_filename_ = GetLogFilename(config, "bindiff_idapro.log");
  }
=======
Plugin::LoadStatus Plugin::Init() {
  alsologtostderr_ =
      absl::AsciiStrToUpper(GetArgument("AlsoLogToStdErr")) == "TRUE";
  log_filename_ = GetArgument("LogFile");
>>>>>>> 7d54b3bb
  if (auto status = InitLogging(LoggingOptions{}
                                    .set_alsologtostderr(alsologtostderr_)
                                    .set_log_filename(log_filename_),
                                absl::make_unique<IdaLogSink>());
      !status.ok()) {
    msg("Error initializing logging, skipping BinDiff plugin\n");
    return PLUGIN_SKIP;
  }

<<<<<<< HEAD
  LOG(INFO) << kBinDiffName << " " << kBinDiffDetailedVersion << ", "
            << kBinDiffCopyright;
=======
  if (const auto heuristic =
          absl::AsciiStrToUpper(GetArgument("X86NoReturnHeuristic"));
      !heuristic.empty()) {
    // If unset, this leaves the default value
    x86_noreturn_heuristic_ = heuristic == "TRUE";
  }

  LOG(INFO) << kBinExportName << " " << kBinExportDetailedVersion << ", "
            << kBinExportCopyright;
>>>>>>> 7d54b3bb

  addon_info_t addon_info;
  addon_info.id = "com.google.bindiff";
  addon_info.name = kBinDiffName;
  addon_info.producer = "Google";
  addon_info.version = kBinDiffDetailedVersion;
  addon_info.url = "https://zynamics.com/bindiff.html";
  addon_info.freeform = kBinDiffCopyright;
  register_addon(&addon_info);

  if (!hook_to_notification_point(HT_IDP, ProcessorHook,
                                  /*user_data=*/nullptr) ||
      !hook_to_notification_point(HT_IDB, IdbHook, /*user_data=*/nullptr) ||
      !hook_to_notification_point(HT_UI, UiHook, /*user_data=*/nullptr)) {
    LOG(INFO) << "Internal error: hook_to_notification_point() failed";
    return PLUGIN_SKIP;
  }

<<<<<<< HEAD
  if (!add_idc_func(kBinDiffDatabaseIdcFunc)) {
    LOG(INFO) << "Error registering IDC extension, skipping BinDiff plugin";
=======
  if (!add_idc_func(kBinExportBinaryIdcFunc) ||
      !add_idc_func(kBinExportTextIdcFunc) ||
      !add_idc_func(kBinExportStatisticsIdcFunc)) {
    LOG(INFO) << "Error registering IDC extension, skipping BinExport plugin";
>>>>>>> 7d54b3bb
    return PLUGIN_SKIP;
  }

  if (config.ida().directory().empty()) {
    config.mutable_ida()->set_directory(idadir(/*subdir=*/nullptr));
    config::SaveUserConfig(config).IgnoreError();
  }

  InitActions();
  InitMenus();
  init_done_ = true;

  return PLUGIN_KEEP;
}

void Plugin::Terminate() {
  unhook_from_notification_point(HT_UI, UiHook, /*user_data=*/nullptr);
  unhook_from_notification_point(HT_IDB, IdbHook, /*user_data=*/nullptr);
  unhook_from_notification_point(HT_IDP, ProcessorHook, /*user_data=*/nullptr);

  if (init_done_) {
    TermMenus();
    DiscardResults(DiscardResultsKind::kAskSave);
  } else {
    DiscardResults(DiscardResultsKind::kDontSave);
  }

  ShutdownLogging();
}

<<<<<<< HEAD
bool Plugin::Run(size_t /* argument */) {
  static const std::string kDialogBase = absl::StrCat(
      "STARTITEM 0\n"
      "BUTTON YES Close\n"  // This is actually the OK button
      "BUTTON CANCEL NONE\n"
      "HELP\n"
      "'Diff Database...' diff the currently open IDB against another one "
      "chosen via a file chooser dialog. Please note that the secondary IDB "
      "file must be readable for the BinDiff plugin, i.e. it must not be "
      "opened in another instance of IDA.\n"
      "\n"
      "'Diff Database Filtered...' diff specific address ranges of the "
      "selected databases. You must manually specify a section of the primary "
      "IDB to compare against a section of the secondary IDB. This is useful "
      "for comparing only the non library parts of two executables.\n"
      "\n"
      "'Load Results...' load a previously saved diff result. The primary IDB "
      "used in that diff must already be open in IDA.\n"
      "\n",
      kBinDiffName, " ", kBinDiffDetailedVersion, "\n", kBinDiffCopyright, "\n",
      "ENDHELP\n", kBinDiffName, " ", kBinDiffDetailedVersion, "\n",
      "\n"
      "<~D~iff Database...:B:1:30::>\n"
      "<D~i~ff Database Filtered...:B:1:30::>\n\n"
      "<L~o~ad Results...:B:1:30::>\n\n");

  static const std::string kDialogResultsAvailable = absl::StrCat(
      "STARTITEM 0\n"
      "BUTTON YES Close\n"  // This is actually the OK button
      "BUTTON CANCEL NONE\n"
      "HELP\n"
      "'Diff Database...' diff the currently open IDB against another one "
      "chosen via a file chooser dialog. Please note that the secondary IDB "
      "file must be readable for the BinDiff plugin, i.e. it must not be "
      "opened in another instance of IDA.\n"
      "\n"
      "'Diff Database Filtered...' diff specific address ranges of the "
      "selected databases. You must manually specify a section of the primary "
      "IDB to compare against a section of the secondary IDB. This is useful "
      "for comparing only the non library parts of two executables.\n"
      "\n"
      "'Diff Database Incrementally' keep manually confirmed matches (blue "
      "matches with algorithm = 'manual') in the current result and re-match "
      "all others. Thus allowing a partially automated workflow of "
      "continuously improving the diff results.\n"
      "\n"
      "'Load Results...' load a previously saved diff result. The primary IDB "
      "used in that diff must already be open in IDA.\n"
      "\n"
      "'Save Results...' save the current BinDiff matching to a .BinDiff "
      "result file.\n"
      "\n"
      "'Import Symbols and Comments...' copy function names, symbols and "
      "comments from the secondary IDB into the primary IDB for all matched "
      "functions. It is possible to specify a filter so only data for matches "
      "meeting a certain quality threshold or in a certain address range will "
      "be ported.\n"
      "\n",
      kBinDiffName, " ", kBinDiffDetailedVersion, "\n", kBinDiffCopyright, "\n",
      "ENDHELP\n", kBinDiffName, " ", kBinDiffDetailedVersion, "\n",
      "\n"
      "<~D~iff Database...:B:1:30::>\n"
      "<D~i~ff Database Filtered...:B:1:30::>\n"
      "<Diff Database Incrementally:B:1:30::>\n\n"
      "<L~o~ad Results...:B:1:30::>\n"
      "<~S~ave Results...:B:1:30::>\n"
#ifdef _DEBUG
      "<Save ~G~round Truth results...:B:1:30::>\n"
      "<Save Results ~L~og...:B:1:30::>\n"
#endif
      "\n<Im~p~ort Symbols and Comments...:B:1:30::>\n\n");

  addon_info_t addon_info;
  if (!get_addon_info("com.google.binexport", &addon_info)) {
    warning("Required BinExport plugin is missing.");
    return false;
  }

  if (!CheckHaveIdbWithMessage()) {
    return false;
  }

  if (results_) {
    // We may have to unload a previous result if the input IDB has changed in
    // the meantime
    auto sha256_or = GetInputFileSha256();
    if (!sha256_or.ok()) {
      throw std::runtime_error{std::string(sha256_or.status().message())};
    }
    if (sha256_or.value() !=
        absl::AsciiStrToLower(results_->call_graph1_.GetExeHash())) {
      warning("Discarding current results since the input IDB has changed.");
      DiscardResults(DiscardResultsKind::kDontSave);
    }
  }

  if (!results_) {
    ask_form(kDialogBase.c_str(), ButtonDiffDatabaseCallback,
             ButtonDiffDatabaseFilteredCallback, ButtonLoadResultsCallback);
  } else {
    ask_form(kDialogResultsAvailable.c_str(), ButtonDiffDatabaseCallback,
             ButtonDiffDatabaseFilteredCallback, ButtonRediffDatabaseCallback,
             ButtonLoadResultsCallback, ButtonSaveResultsCallback,
#ifdef _DEBUG
             ButtonSaveResultsDebugCallback, ButtonSaveResultsLogCallback,
#endif
             ButtonPortCommentsCallback);
=======
bool Plugin::Run(size_t argument) {
  if (strlen(get_path(PATH_TYPE_IDB)) == 0) {
    info("Please open a database first.");
    return false;
  }

  LOG_IF(INFO, !GetArchitectureName())
      << "Warning: Exporting for unknown CPU architecture (Id: " << ph.id
      << ", " << GetArchitectureBitness() << "-bit)";
  if (argument) {
    DoExport(static_cast<ExportMode>(argument), GetArgument("Module"));
  } else {
    ask_form(GetDialog(), ButtonBinaryExport, ButtonTextExport,
             ButtonStatisticsExport);
>>>>>>> 7d54b3bb
  }
  return true;
}

}  // namespace security::bindiff

using security::bindiff::Plugin;

plugin_t PLUGIN = {
    IDP_INTERFACE_VERSION,
    PLUGIN_FIX,  // Plugin flags
    []() { return Plugin::instance()->Init(); },
    []() { Plugin::instance()->Terminate(); },
    [](size_t argument) { return Plugin::instance()->Run(argument); },
    Plugin::kComment,                 // Statusline text
    nullptr,                          // Multiline help about the plugin, unused
    security::bindiff::kBinDiffName,  // Preferred short name of the plugin
    Plugin::kHotKey                   // Preferred hotkey to run the plugin
};<|MERGE_RESOLUTION|>--- conflicted
+++ resolved
@@ -41,16 +41,10 @@
 #include "third_party/zynamics/binexport/ida/end_idasdk.inc"    // NOLINT
 // clang-format on
 
-<<<<<<< HEAD
-#include "base/logging.h"
 #include "third_party/absl/base/macros.h"
+#include "third_party/absl/log/log.h"
 #include "third_party/absl/status/status.h"
 #include "third_party/absl/status/statusor.h"
-=======
-#include "third_party/absl/log/log.h"
-#include "third_party/absl/base/attributes.h"
-#include "third_party/absl/memory/memory.h"
->>>>>>> 7d54b3bb
 #include "third_party/absl/strings/ascii.h"
 #include "third_party/absl/strings/escaping.h"
 #include "third_party/absl/strings/match.h"
@@ -58,7 +52,6 @@
 #include "third_party/absl/strings/str_cat.h"
 #include "third_party/absl/strings/string_view.h"
 #include "third_party/absl/time/time.h"
-<<<<<<< HEAD
 #include "third_party/absl/types/span.h"
 #include "third_party/zynamics/bindiff/change_classifier.h"
 #include "third_party/zynamics/bindiff/config.h"
@@ -78,28 +71,13 @@
 #include "third_party/zynamics/bindiff/version.h"
 #include "third_party/zynamics/binexport/ida/digest.h"
 #include "third_party/zynamics/binexport/ida/log_sink.h"
-=======
-#include "third_party/zynamics/binexport/binexport2_writer.h"
-#include "third_party/zynamics/binexport/call_graph.h"
-#include "third_party/zynamics/binexport/dump_writer.h"
-#include "third_party/zynamics/binexport/entry_point.h"
-#include "third_party/zynamics/binexport/flow_analysis.h"
-#include "third_party/zynamics/binexport/flow_graph.h"
-#include "third_party/zynamics/binexport/ida/digest.h"
-#include "third_party/zynamics/binexport/ida/flow_analysis.h"
-#include "third_party/zynamics/binexport/ida/log_sink.h"
-#include "third_party/zynamics/binexport/ida/names.h"
->>>>>>> 7d54b3bb
 #include "third_party/zynamics/binexport/ida/ui.h"
 #include "third_party/zynamics/binexport/ida/util.h"
 #include "third_party/zynamics/binexport/util/filesystem.h"
 #include "third_party/zynamics/binexport/util/format.h"
 #include "third_party/zynamics/binexport/util/idb_export.h"
 #include "third_party/zynamics/binexport/util/logging.h"
-<<<<<<< HEAD
 #include "third_party/zynamics/binexport/util/process.h"
-=======
->>>>>>> 7d54b3bb
 #include "third_party/zynamics/binexport/util/status_macros.h"
 #include "third_party/zynamics/binexport/util/timer.h"
 #include "third_party/zynamics/binexport/util/types.h"
@@ -124,7 +102,6 @@
   return option ? option : "";
 }
 
-<<<<<<< HEAD
 std::string GetLogFilename(const bindiff::Config& config,
                            absl::string_view basename) {
   std::string log_dir = config.log().directory();
@@ -134,9 +111,6 @@
   }
   return JoinPath(log_dir, basename);
 }
-=======
-enum class ExportMode { kBinary = 2, kText = 3, kStatistics = 4 };
->>>>>>> 7d54b3bb
 
 bool DoSaveResults();
 
@@ -359,7 +333,6 @@
         results->MarkPortedCommentsInDatabase();
       }
       break;
-<<<<<<< HEAD
     }
   }
   return 0;
@@ -373,13 +346,10 @@
       // take the last opportunity to ask whether to save the results.
       Plugin::instance()->DiscardResults(Plugin::DiscardResultsKind::kAskSave);
       break;
-=======
->>>>>>> 7d54b3bb
   }
   return 0;
 }
 
-<<<<<<< HEAD
 ssize_t idaapi UiHook(void*, int event_id, va_list arguments) {
   switch (event_id) {
     case ui_finish_populating_widget_popup: {
@@ -393,21 +363,6 @@
         if (attach(widget, popup_handle)) {
           break;
         }
-=======
-absl::Status ExportIdb(Writer* writer) {
-  LOG(INFO) << GetModuleName() << ": starting export";
-  WaitBox wait_box("Exporting database...");
-  Timer<> timer;
-  EntryPoints entry_points;
-  {
-    EntryPointManager entry_point_adder(&entry_points, "function chunks");
-    for (size_t i = 0; i < get_fchunk_qty(); ++i) {
-      if (const func_t* ida_func = getn_fchunk(i)) {
-        entry_point_adder.Add(ida_func->start_ea,
-                              (ida_func->flags & FUNC_TAIL)
-                                  ? EntryPoint::Source::FUNCTION_CHUNK
-                                  : EntryPoint::Source::FUNCTION_PROLOGUE);
->>>>>>> 7d54b3bb
       }
       // Add separator before "Font..."
       attach_action_to_popup(widget, popup_handle, nullptr);
@@ -417,7 +372,6 @@
   return 0;
 }
 
-<<<<<<< HEAD
 void Plugin::ShowResults(Plugin::ResultFlags flags) {
   if (!results_) {
     return;
@@ -462,21 +416,11 @@
       flow_graphs->erase(it++);
     } else {
       ++it;
-=======
-  // Add imported functions (so we won't miss imported but not referenced
-  // functions).
-  const auto modules = InitModuleMap();
-  {
-    EntryPointManager entry_point_adder(&entry_points, "calls");
-    for (const auto& module : modules) {
-      entry_point_adder.Add(module.first, EntryPoint::Source::CALL_TARGET);
->>>>>>> 7d54b3bb
     }
   }
   call_graph->DeleteVertices(start, end);
 }
 
-<<<<<<< HEAD
 bool DiffAddressRange(ea_t start_address_source, ea_t end_address_source,
                       ea_t start_address_target, ea_t end_address_target) {
   Plugin& plugin = *Plugin::instance();
@@ -485,21 +429,10 @@
   if (!ExportIdbs()) {
     return false;
   }
-=======
-  Instructions instructions;
-  FlowGraph flow_graph;
-  CallGraph call_graph;
-  NA_RETURN_IF_ERROR(AnalyzeFlowIda(
-      &entry_points, modules, writer, &instructions, &flow_graph, &call_graph,
-      Plugin::instance()->x86_noreturn_heuristic()
-          ? FlowGraph::NoReturnHeuristic::kNopsAfterCall
-          : FlowGraph::NoReturnHeuristic::kNone));
->>>>>>> 7d54b3bb
 
   LOG(INFO) << absl::StrCat(HumanReadableDuration(timer.elapsed()),
                             " for exports...");
   LOG(INFO) << absl::StrCat(
-<<<<<<< HEAD
       "Diffing address range primary(", FormatAddress(start_address_source),
       " - ", FormatAddress(end_address_source), ") vs secondary(",
       FormatAddress(start_address_target), " - ",
@@ -619,25 +552,6 @@
     warning("Unknown error while diffing.");
   }
   return false;
-=======
-      GetModuleName(), ": exported ", flow_graph.GetFunctions().size(),
-      " functions with ", instructions.size(), " instructions in ",
-      HumanReadableDuration(timer.elapsed()));
-  return absl::OkStatus();
-}
-
-int ExportBinary(const std::string& filename) {
-    const std::string hash =
-        GetInputFileSha256().value_or(GetInputFileMd5().value_or(""));
-    BinExport2Writer writer(filename, GetModuleName(), hash,
-                            GetArchitectureName().value());
-    if (absl::Status status = ExportIdb(&writer); !status.ok()) {
-      LOG(INFO) << "Error exporting: " << std::string(status.message());
-      warning("Error exporting: %s\n", std::string(status.message()).c_str());
-      return 666;
-    }
-  return eOk;
->>>>>>> 7d54b3bb
 }
 
 bool DoPortComments() {
@@ -810,19 +724,9 @@
   return true;
 }
 
-<<<<<<< HEAD
 bool DoSaveResultsDebug() {
   if (!CheckHaveResultsWithMessage()) {
     return false;
-=======
-int ExportText(const std::string& filename) {
-  std::ofstream file(filename);
-  DumpWriter writer(file);
-  if (absl::Status status = ExportIdb(&writer); !status.ok()) {
-    LOG(INFO) << "Error exporting: " << std::string(status.message());
-    warning("Error exporting: %s\n", std::string(status.message()).c_str());
-    return 666;
->>>>>>> 7d54b3bb
   }
 
   auto* results = Plugin::instance()->results();
@@ -856,7 +760,6 @@
   return true;
 }
 
-<<<<<<< HEAD
 bool DoSaveResults() {
   if (!CheckHaveResultsWithMessage()) {
     return false;
@@ -898,15 +801,6 @@
   } catch (...) {
     LOG(INFO) << "Error writing results.";
     warning("Error writing results.\n");
-=======
-int ExportStatistics(const std::string& filename) {
-  std::ofstream file(filename);
-  StatisticsWriter writer{file};
-  if (absl::Status status = ExportIdb(&writer); !status.ok()) {
-    LOG(INFO) << "Error exporting: " << std::string(status.message());
-    warning("Error exporting: %s\n", std::string(status.message()).c_str());
-    return 666;
->>>>>>> 7d54b3bb
   }
   return false;
 }
@@ -1024,7 +918,6 @@
   }
 }
 
-<<<<<<< HEAD
 void idaapi ButtonRediffDatabaseCallback(int /* button_code */,
                                          form_actions_t& actions) {
   if (DoRediffDatabase()) {
@@ -1037,61 +930,8 @@
   if (Plugin::instance()->LoadResults()) {
     actions.close(/*close_normally=*/1);
   }
-=======
-const char* GetDialog() {
-  static auto* dialog = new std::string(absl::StrCat(
-      "STARTITEM 0\n"
-      "BUTTON YES Close\n"  // This is actually the OK button
-      "BUTTON CANCEL NONE\n"
-      "HELP\n"
-      "See https://github.com/google/binexport/ for details on how to "
-      "build/install and use this plugin.\n"
-      "ENDHELP\n",
-      kBinExportName,
-      "\n\n\n"
-      "<BinExport v2 Binary Export:B:1:30:::>\n\n"
-      "<Text Dump Export:B:1:30:::>\n\n"
-      "<Statistics Export:B:1:30:::>\n\n"));
-  return dialog->c_str();
-}
-
-int DoExport(ExportMode mode, std::string name) {
-  if (name.empty()) {
-    name = GetOrCreateTempDirectory("BinExport")
-               .value_or(absl::StrCat(".", kPathSeparator));
-  }
-  if (IsDirectory(name)) {
-    name = JoinPath(name, GetDefaultName(mode));
-  }
-
-  Instruction::SetBitness(GetArchitectureBitness());
-  switch (mode) {
-    case ExportMode::kBinary:
-      return ExportBinary(name);
-    case ExportMode::kText:
-      return ExportText(name);
-    case ExportMode::kStatistics:
-      return ExportStatistics(name);
-    default:
-      LOG(INFO) << "Error: Invalid export mode: " << static_cast<int>(mode);
-      return -1;
-  }
-}
-
-error_t idaapi IdcBinExportBinary(idc_value_t* argument, idc_value_t*) {
-  return DoExport(ExportMode::kBinary, argument[0].c_str());
-}
-static const char kBinExportBinaryIdcArgs[] = {VT_STR, 0};
-static const ext_idcfunc_t kBinExportBinaryIdcFunc = {
-    "BinExportBinary", IdcBinExportBinary, kBinExportBinaryIdcArgs, nullptr, 0,
-    EXTFUN_BASE};
-
-error_t idaapi IdcBinExportText(idc_value_t* argument, idc_value_t*) {
-  return DoExport(ExportMode::kText, argument[0].c_str());
->>>>>>> 7d54b3bb
-}
-
-<<<<<<< HEAD
+}
+
 void idaapi ButtonSaveResultsCallback(int /* button_code */,
                                       form_actions_t& actions) {
   if (DoSaveResults()) {
@@ -1143,22 +983,6 @@
 class ShowMatchedAction : public ActionHandlerWithResults<ShowMatchedAction> {
   int idaapi activate(action_activation_ctx_t*) override {
     Plugin::instance()->ShowResults(Plugin::kResultsShowMatched);
-=======
-error_t idaapi IdcBinExportStatistics(idc_value_t* argument, idc_value_t*) {
-  return DoExport(ExportMode::kStatistics, argument[0].c_str());
-}
-static const char kBinExportStatisticsIdcArgs[] = {VT_STR, 0};
-static const ext_idcfunc_t kBinExportStatisticsIdcFunc = {
-    "BinExportStatistics",
-    IdcBinExportStatistics,
-    kBinExportStatisticsIdcArgs,
-    nullptr,
-    0,
-    EXTFUN_BASE};
-
-ssize_t idaapi UiHook(void*, int event_id, va_list arguments) {
-  if (event_id != ui_ready_to_run) {
->>>>>>> 7d54b3bb
     return 0;
   }
 };
@@ -1171,7 +995,6 @@
   }
 };
 
-<<<<<<< HEAD
 class ShowPrimaryUnmatchedAction
     : public ActionHandlerWithResults<ShowPrimaryUnmatchedAction> {
   int idaapi activate(action_activation_ctx_t*) override {
@@ -1214,26 +1037,6 @@
   auto* results = Plugin::instance()->results();
   if (!results) {
     return 0;
-=======
-  // If IDA was invoked with -OBinExportAutoAction:<action>, wait for auto
-  // analysis to finish, then invoke the requested action and exit.
-  const std::string auto_action = GetArgument("AutoAction");
-  if (auto_action.empty()) {
-    return 0;
-  }
-  auto_wait();
-
-  const std::string module = GetArgument("Module");
-  if (absl::EqualsIgnoreCase(auto_action, kBinExportBinaryIdcFunc.name)) {
-    DoExport(ExportMode::kBinary, module);
-  } else if (absl::EqualsIgnoreCase(auto_action, kBinExportTextIdcFunc.name)) {
-    DoExport(ExportMode::kText, module);
-  } else if (absl::EqualsIgnoreCase(auto_action,
-                                    kBinExportStatisticsIdcFunc.name)) {
-    DoExport(ExportMode::kStatistics, module);
-  } else {
-    LOG(INFO) << "Invalid argument for AutoAction: " << auto_action;
->>>>>>> 7d54b3bb
   }
   const auto ida_selection = context->chooser_selection;
   absl::Status status = results->PortComments(
@@ -1291,7 +1094,6 @@
   return 1;
 }
 
-<<<<<<< HEAD
 int idaapi
 CopyPrimaryAddressAction::activate(action_activation_ctx_t* context) {
   auto* results = Plugin::instance()->results();
@@ -1482,12 +1284,6 @@
   if (log_filename_.empty() && config.log().to_file()) {
     log_filename_ = GetLogFilename(config, "bindiff_idapro.log");
   }
-=======
-Plugin::LoadStatus Plugin::Init() {
-  alsologtostderr_ =
-      absl::AsciiStrToUpper(GetArgument("AlsoLogToStdErr")) == "TRUE";
-  log_filename_ = GetArgument("LogFile");
->>>>>>> 7d54b3bb
   if (auto status = InitLogging(LoggingOptions{}
                                     .set_alsologtostderr(alsologtostderr_)
                                     .set_log_filename(log_filename_),
@@ -1497,20 +1293,8 @@
     return PLUGIN_SKIP;
   }
 
-<<<<<<< HEAD
   LOG(INFO) << kBinDiffName << " " << kBinDiffDetailedVersion << ", "
             << kBinDiffCopyright;
-=======
-  if (const auto heuristic =
-          absl::AsciiStrToUpper(GetArgument("X86NoReturnHeuristic"));
-      !heuristic.empty()) {
-    // If unset, this leaves the default value
-    x86_noreturn_heuristic_ = heuristic == "TRUE";
-  }
-
-  LOG(INFO) << kBinExportName << " " << kBinExportDetailedVersion << ", "
-            << kBinExportCopyright;
->>>>>>> 7d54b3bb
 
   addon_info_t addon_info;
   addon_info.id = "com.google.bindiff";
@@ -1529,15 +1313,8 @@
     return PLUGIN_SKIP;
   }
 
-<<<<<<< HEAD
   if (!add_idc_func(kBinDiffDatabaseIdcFunc)) {
     LOG(INFO) << "Error registering IDC extension, skipping BinDiff plugin";
-=======
-  if (!add_idc_func(kBinExportBinaryIdcFunc) ||
-      !add_idc_func(kBinExportTextIdcFunc) ||
-      !add_idc_func(kBinExportStatisticsIdcFunc)) {
-    LOG(INFO) << "Error registering IDC extension, skipping BinExport plugin";
->>>>>>> 7d54b3bb
     return PLUGIN_SKIP;
   }
 
@@ -1568,7 +1345,6 @@
   ShutdownLogging();
 }
 
-<<<<<<< HEAD
 bool Plugin::Run(size_t /* argument */) {
   static const std::string kDialogBase = absl::StrCat(
       "STARTITEM 0\n"
@@ -1676,22 +1452,6 @@
              ButtonSaveResultsDebugCallback, ButtonSaveResultsLogCallback,
 #endif
              ButtonPortCommentsCallback);
-=======
-bool Plugin::Run(size_t argument) {
-  if (strlen(get_path(PATH_TYPE_IDB)) == 0) {
-    info("Please open a database first.");
-    return false;
-  }
-
-  LOG_IF(INFO, !GetArchitectureName())
-      << "Warning: Exporting for unknown CPU architecture (Id: " << ph.id
-      << ", " << GetArchitectureBitness() << "-bit)";
-  if (argument) {
-    DoExport(static_cast<ExportMode>(argument), GetArgument("Module"));
-  } else {
-    ask_form(GetDialog(), ButtonBinaryExport, ButtonTextExport,
-             ButtonStatisticsExport);
->>>>>>> 7d54b3bb
   }
   return true;
 }
